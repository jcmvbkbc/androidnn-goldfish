--- conflicted
+++ resolved
@@ -354,10 +354,7 @@
  * @beacon_stats: beacon statistics, containing the # of received beacons,
  *	# of received beacons accumulated over FW restart, and the current
  *	average signal of beacons retrieved from the firmware
-<<<<<<< HEAD
-=======
  * @csa_failed: CSA failed to schedule time event, report an error later
->>>>>>> 31755207
  */
 struct iwl_mvm_vif {
 	struct iwl_mvm *mvm;
@@ -940,12 +937,8 @@
 
 static inline bool iwl_mvm_is_wifi_mcc_supported(struct iwl_mvm *mvm)
 {
-<<<<<<< HEAD
-	return mvm->fw->ucode_capa.api[0] & IWL_UCODE_TLV_API_WIFI_MCC_UPDATE;
-=======
 	return mvm->fw->ucode_capa.api[0] & IWL_UCODE_TLV_API_WIFI_MCC_UPDATE ||
 	       mvm->fw->ucode_capa.capa[0] & IWL_UCODE_TLV_CAPA_LAR_MULTI_MCC;
->>>>>>> 31755207
 }
 
 static inline bool iwl_mvm_is_scd_cfg_supported(struct iwl_mvm *mvm)
@@ -1487,17 +1480,12 @@
 void iwl_mvm_free_fw_dump_desc(struct iwl_mvm *mvm);
 int iwl_mvm_fw_dbg_collect_trig(struct iwl_mvm *mvm,
 				struct iwl_fw_dbg_trigger_tlv *trigger,
-<<<<<<< HEAD
-				const char *str, size_t len);
-
-=======
 				const char *fmt, ...) __printf(3, 4);
 unsigned int iwl_mvm_get_wd_timeout(struct iwl_mvm *mvm,
 				    struct ieee80211_vif *vif,
 				    bool tdls, bool cmd_q);
 void iwl_mvm_connection_loss(struct iwl_mvm *mvm, struct ieee80211_vif *vif,
 			     const char *errmsg);
->>>>>>> 31755207
 static inline bool
 iwl_fw_dbg_trigger_vif_match(struct iwl_fw_dbg_trigger_tlv *trig,
 			     struct ieee80211_vif *vif)
@@ -1530,12 +1518,7 @@
 static inline void
 iwl_fw_dbg_trigger_simple_stop(struct iwl_mvm *mvm,
 			       struct ieee80211_vif *vif,
-<<<<<<< HEAD
-			       enum iwl_fw_dbg_trigger trig,
-			       const char *str, size_t len)
-=======
 			       enum iwl_fw_dbg_trigger trig)
->>>>>>> 31755207
 {
 	struct iwl_fw_dbg_trigger_tlv *trigger;
 
@@ -1546,11 +1529,7 @@
 	if (!iwl_fw_dbg_trigger_check_stop(mvm, vif, trigger))
 		return;
 
-<<<<<<< HEAD
-	iwl_mvm_fw_dbg_collect_trig(mvm, trigger, str, len);
-=======
 	iwl_mvm_fw_dbg_collect_trig(mvm, trigger, NULL);
->>>>>>> 31755207
 }
 
 #endif /* __IWL_MVM_H__ */