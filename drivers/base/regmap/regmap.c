/*
 * Register map access API
 *
 * Copyright 2011 Wolfson Microelectronics plc
 *
 * Author: Mark Brown <broonie@opensource.wolfsonmicro.com>
 *
 * This program is free software; you can redistribute it and/or modify
 * it under the terms of the GNU General Public License version 2 as
 * published by the Free Software Foundation.
 */

#include <linux/device.h>
#include <linux/slab.h>
#include <linux/export.h>
#include <linux/mutex.h>
#include <linux/err.h>

#define CREATE_TRACE_POINTS
#include <trace/events/regmap.h>

#include "internal.h"

bool regmap_writeable(struct regmap *map, unsigned int reg)
{
	if (map->max_register && reg > map->max_register)
		return false;

	if (map->writeable_reg)
		return map->writeable_reg(map->dev, reg);

	return true;
}

bool regmap_readable(struct regmap *map, unsigned int reg)
{
	if (map->max_register && reg > map->max_register)
		return false;

	if (map->format.format_write)
		return false;

	if (map->readable_reg)
		return map->readable_reg(map->dev, reg);

	return true;
}

bool regmap_volatile(struct regmap *map, unsigned int reg)
{
	if (!regmap_readable(map, reg))
		return false;

	if (map->volatile_reg)
		return map->volatile_reg(map->dev, reg);

	return true;
}

bool regmap_precious(struct regmap *map, unsigned int reg)
{
	if (!regmap_readable(map, reg))
		return false;

	if (map->precious_reg)
		return map->precious_reg(map->dev, reg);

	return false;
}

static bool regmap_volatile_range(struct regmap *map, unsigned int reg,
	unsigned int num)
{
	unsigned int i;

	for (i = 0; i < num; i++)
		if (!regmap_volatile(map, reg + i))
			return false;

	return true;
}

static void regmap_format_2_6_write(struct regmap *map,
				     unsigned int reg, unsigned int val)
{
	u8 *out = map->work_buf;

	*out = (reg << 6) | val;
}

static void regmap_format_4_12_write(struct regmap *map,
				     unsigned int reg, unsigned int val)
{
	__be16 *out = map->work_buf;
	*out = cpu_to_be16((reg << 12) | val);
}

static void regmap_format_7_9_write(struct regmap *map,
				    unsigned int reg, unsigned int val)
{
	__be16 *out = map->work_buf;
	*out = cpu_to_be16((reg << 9) | val);
}

static void regmap_format_10_14_write(struct regmap *map,
				    unsigned int reg, unsigned int val)
{
	u8 *out = map->work_buf;

	out[2] = val;
	out[1] = (val >> 8) | (reg << 6);
	out[0] = reg >> 2;
}

static void regmap_format_8(void *buf, unsigned int val)
{
	u8 *b = buf;

	b[0] = val;
}

static void regmap_format_16(void *buf, unsigned int val)
{
	__be16 *b = buf;

	b[0] = cpu_to_be16(val);
}

static void regmap_format_32(void *buf, unsigned int val)
{
	__be32 *b = buf;

	b[0] = cpu_to_be32(val);
}

static unsigned int regmap_parse_8(void *buf)
{
	u8 *b = buf;

	return b[0];
}

static unsigned int regmap_parse_16(void *buf)
{
	__be16 *b = buf;

	b[0] = be16_to_cpu(b[0]);

	return b[0];
}

static unsigned int regmap_parse_32(void *buf)
{
	__be32 *b = buf;

	b[0] = be32_to_cpu(b[0]);

	return b[0];
}

/**
 * regmap_init(): Initialise register map
 *
 * @dev: Device that will be interacted with
 * @bus: Bus-specific callbacks to use with device
 * @config: Configuration for register map
 *
 * The return value will be an ERR_PTR() on error or a valid pointer to
 * a struct regmap.  This function should generally not be called
 * directly, it should be called by bus-specific init functions.
 */
struct regmap *regmap_init(struct device *dev,
			   const struct regmap_bus *bus,
			   const struct regmap_config *config)
{
	struct regmap *map;
	int ret = -EINVAL;

	if (!bus || !config)
		goto err;

	map = kzalloc(sizeof(*map), GFP_KERNEL);
	if (map == NULL) {
		ret = -ENOMEM;
		goto err;
	}

	mutex_init(&map->lock);
	map->format.buf_size = (config->reg_bits + config->val_bits) / 8;
	map->format.reg_bytes = DIV_ROUND_UP(config->reg_bits, 8);
	map->format.pad_bytes = config->pad_bits / 8;
	map->format.val_bytes = DIV_ROUND_UP(config->val_bits, 8);
	map->format.buf_size += map->format.pad_bytes;
	map->dev = dev;
	map->bus = bus;
	map->max_register = config->max_register;
	map->writeable_reg = config->writeable_reg;
	map->readable_reg = config->readable_reg;
	map->volatile_reg = config->volatile_reg;
	map->precious_reg = config->precious_reg;
	map->cache_type = config->cache_type;

	if (config->read_flag_mask || config->write_flag_mask) {
		map->read_flag_mask = config->read_flag_mask;
		map->write_flag_mask = config->write_flag_mask;
	} else {
		map->read_flag_mask = bus->read_flag_mask;
	}

	switch (config->reg_bits) {
	case 2:
		switch (config->val_bits) {
		case 6:
			map->format.format_write = regmap_format_2_6_write;
			break;
		default:
			goto err_map;
		}
		break;

	case 4:
		switch (config->val_bits) {
		case 12:
			map->format.format_write = regmap_format_4_12_write;
			break;
		default:
			goto err_map;
		}
		break;

	case 7:
		switch (config->val_bits) {
		case 9:
			map->format.format_write = regmap_format_7_9_write;
			break;
		default:
			goto err_map;
		}
		break;

	case 10:
		switch (config->val_bits) {
		case 14:
			map->format.format_write = regmap_format_10_14_write;
			break;
		default:
			goto err_map;
		}
		break;

	case 8:
		map->format.format_reg = regmap_format_8;
		break;

	case 16:
		map->format.format_reg = regmap_format_16;
		break;

	case 32:
		map->format.format_reg = regmap_format_32;
		break;

	default:
		goto err_map;
	}

	switch (config->val_bits) {
	case 8:
		map->format.format_val = regmap_format_8;
		map->format.parse_val = regmap_parse_8;
		break;
	case 16:
		map->format.format_val = regmap_format_16;
		map->format.parse_val = regmap_parse_16;
		break;
	case 32:
		map->format.format_val = regmap_format_32;
		map->format.parse_val = regmap_parse_32;
		break;
	}

	if (!map->format.format_write &&
	    !(map->format.format_reg && map->format.format_val))
		goto err_map;

	map->work_buf = kzalloc(map->format.buf_size, GFP_KERNEL);
	if (map->work_buf == NULL) {
		ret = -ENOMEM;
		goto err_map;
	}

	regmap_debugfs_init(map);

	ret = regcache_init(map, config);
	if (ret < 0)
		goto err_free_workbuf;

	return map;

err_free_workbuf:
	kfree(map->work_buf);
err_map:
	kfree(map);
err:
	return ERR_PTR(ret);
}
EXPORT_SYMBOL_GPL(regmap_init);

static void devm_regmap_release(struct device *dev, void *res)
{
	regmap_exit(*(struct regmap **)res);
}

/**
 * devm_regmap_init(): Initialise managed register map
 *
 * @dev: Device that will be interacted with
 * @bus: Bus-specific callbacks to use with device
 * @config: Configuration for register map
 *
 * The return value will be an ERR_PTR() on error or a valid pointer
 * to a struct regmap.  This function should generally not be called
 * directly, it should be called by bus-specific init functions.  The
 * map will be automatically freed by the device management code.
 */
struct regmap *devm_regmap_init(struct device *dev,
				const struct regmap_bus *bus,
				const struct regmap_config *config)
{
	struct regmap **ptr, *regmap;

	ptr = devres_alloc(devm_regmap_release, sizeof(*ptr), GFP_KERNEL);
	if (!ptr)
		return ERR_PTR(-ENOMEM);

	regmap = regmap_init(dev, bus, config);
	if (!IS_ERR(regmap)) {
		*ptr = regmap;
		devres_add(dev, ptr);
	} else {
		devres_free(ptr);
	}

	return regmap;
}
EXPORT_SYMBOL_GPL(devm_regmap_init);

/**
 * regmap_reinit_cache(): Reinitialise the current register cache
 *
 * @map: Register map to operate on.
 * @config: New configuration.  Only the cache data will be used.
 *
 * Discard any existing register cache for the map and initialize a
 * new cache.  This can be used to restore the cache to defaults or to
 * update the cache configuration to reflect runtime discovery of the
 * hardware.
 */
int regmap_reinit_cache(struct regmap *map, const struct regmap_config *config)
{
	int ret;

	mutex_lock(&map->lock);

	regcache_exit(map);
	regmap_debugfs_exit(map);

	map->max_register = config->max_register;
	map->writeable_reg = config->writeable_reg;
	map->readable_reg = config->readable_reg;
	map->volatile_reg = config->volatile_reg;
	map->precious_reg = config->precious_reg;
	map->cache_type = config->cache_type;

	regmap_debugfs_init(map);

	map->cache_bypass = false;
	map->cache_only = false;

	ret = regcache_init(map, config);

	mutex_unlock(&map->lock);

	return ret;
}

/**
 * regmap_exit(): Free a previously allocated register map
 */
void regmap_exit(struct regmap *map)
{
	regcache_exit(map);
	regmap_debugfs_exit(map);
	kfree(map->work_buf);
	kfree(map);
}
EXPORT_SYMBOL_GPL(regmap_exit);

static int _regmap_raw_write(struct regmap *map, unsigned int reg,
			     const void *val, size_t val_len)
{
	u8 *u8 = map->work_buf;
	void *buf;
	int ret = -ENOTSUPP;
	size_t len;
	int i;

	/* Check for unwritable registers before we start */
	if (map->writeable_reg)
		for (i = 0; i < val_len / map->format.val_bytes; i++)
			if (!map->writeable_reg(map->dev, reg + i))
				return -EINVAL;

	if (!map->cache_bypass && map->format.parse_val) {
		unsigned int ival;
		int val_bytes = map->format.val_bytes;
		for (i = 0; i < val_len / val_bytes; i++) {
			memcpy(map->work_buf, val + (i * val_bytes), val_bytes);
			ival = map->format.parse_val(map->work_buf);
			ret = regcache_write(map, reg + i, ival);
			if (ret) {
				dev_err(map->dev,
				   "Error in caching of register: %u ret: %d\n",
					reg + i, ret);
				return ret;
			}
		}
		if (map->cache_only) {
			map->cache_dirty = true;
			return 0;
		}
	}

	map->format.format_reg(map->work_buf, reg);

	u8[0] |= map->write_flag_mask;

	trace_regmap_hw_write_start(map->dev, reg,
				    val_len / map->format.val_bytes);

	/* If we're doing a single register write we can probably just
	 * send the work_buf directly, otherwise try to do a gather
	 * write.
	 */
	if (val == (map->work_buf + map->format.pad_bytes +
		    map->format.reg_bytes))
		ret = map->bus->write(map->dev, map->work_buf,
				      map->format.reg_bytes +
				      map->format.pad_bytes +
				      val_len);
	else if (map->bus->gather_write)
		ret = map->bus->gather_write(map->dev, map->work_buf,
					     map->format.reg_bytes +
					     map->format.pad_bytes,
					     val, val_len);

	/* If that didn't work fall back on linearising by hand. */
	if (ret == -ENOTSUPP) {
		len = map->format.reg_bytes + map->format.pad_bytes + val_len;
		buf = kzalloc(len, GFP_KERNEL);
		if (!buf)
			return -ENOMEM;

		memcpy(buf, map->work_buf, map->format.reg_bytes);
		memcpy(buf + map->format.reg_bytes + map->format.pad_bytes,
		       val, val_len);
		ret = map->bus->write(map->dev, buf, len);

		kfree(buf);
	}

	trace_regmap_hw_write_done(map->dev, reg,
				   val_len / map->format.val_bytes);

	return ret;
}

int _regmap_write(struct regmap *map, unsigned int reg,
		  unsigned int val)
{
	int ret;
	BUG_ON(!map->format.format_write && !map->format.format_val);

	if (!map->cache_bypass && map->format.format_write) {
		ret = regcache_write(map, reg, val);
		if (ret != 0)
			return ret;
		if (map->cache_only) {
			map->cache_dirty = true;
			return 0;
		}
	}

	trace_regmap_reg_write(map->dev, reg, val);

	if (map->format.format_write) {
		map->format.format_write(map, reg, val);

		trace_regmap_hw_write_start(map->dev, reg, 1);

		ret = map->bus->write(map->dev, map->work_buf,
				      map->format.buf_size);

		trace_regmap_hw_write_done(map->dev, reg, 1);

		return ret;
	} else {
		map->format.format_val(map->work_buf + map->format.reg_bytes
				       + map->format.pad_bytes, val);
		return _regmap_raw_write(map, reg,
					 map->work_buf +
					 map->format.reg_bytes +
					 map->format.pad_bytes,
					 map->format.val_bytes);
	}
}

/**
 * regmap_write(): Write a value to a single register
 *
 * @map: Register map to write to
 * @reg: Register to write to
 * @val: Value to be written
 *
 * A value of zero will be returned on success, a negative errno will
 * be returned in error cases.
 */
int regmap_write(struct regmap *map, unsigned int reg, unsigned int val)
{
	int ret;

	mutex_lock(&map->lock);

	ret = _regmap_write(map, reg, val);

	mutex_unlock(&map->lock);

	return ret;
}
EXPORT_SYMBOL_GPL(regmap_write);

/**
 * regmap_raw_write(): Write raw values to one or more registers
 *
 * @map: Register map to write to
 * @reg: Initial register to write to
 * @val: Block of data to be written, laid out for direct transmission to the
 *       device
 * @val_len: Length of data pointed to by val.
 *
 * This function is intended to be used for things like firmware
 * download where a large block of data needs to be transferred to the
 * device.  No formatting will be done on the data provided.
 *
 * A value of zero will be returned on success, a negative errno will
 * be returned in error cases.
 */
int regmap_raw_write(struct regmap *map, unsigned int reg,
		     const void *val, size_t val_len)
{
	int ret;

	mutex_lock(&map->lock);

	ret = _regmap_raw_write(map, reg, val, val_len);

	mutex_unlock(&map->lock);

	return ret;
}
EXPORT_SYMBOL_GPL(regmap_raw_write);

/*
 * regmap_bulk_write(): Write multiple registers to the device
 *
 * @map: Register map to write to
 * @reg: First register to be write from
 * @val: Block of data to be written, in native register size for device
 * @val_count: Number of registers to write
 *
 * This function is intended to be used for writing a large block of
 * data to be device either in single transfer or multiple transfer.
 *
 * A value of zero will be returned on success, a negative errno will
 * be returned in error cases.
 */
int regmap_bulk_write(struct regmap *map, unsigned int reg, const void *val,
		     size_t val_count)
{
	int ret = 0, i;
	size_t val_bytes = map->format.val_bytes;
	void *wval;

	if (!map->format.parse_val)
		return -EINVAL;

	mutex_lock(&map->lock);

	/* No formatting is require if val_byte is 1 */
	if (val_bytes == 1) {
		wval = (void *)val;
	} else {
		wval = kmemdup(val, val_count * val_bytes, GFP_KERNEL);
		if (!wval) {
			ret = -ENOMEM;
			dev_err(map->dev, "Error in memory allocation\n");
			goto out;
		}
		for (i = 0; i < val_count * val_bytes; i += val_bytes)
			map->format.parse_val(wval + i);
	}
	ret = _regmap_raw_write(map, reg, wval, val_bytes * val_count);

	if (val_bytes != 1)
		kfree(wval);

out:
	mutex_unlock(&map->lock);
	return ret;
}
EXPORT_SYMBOL_GPL(regmap_bulk_write);

static int _regmap_raw_read(struct regmap *map, unsigned int reg, void *val,
			    unsigned int val_len)
{
	u8 *u8 = map->work_buf;
	int ret;

	map->format.format_reg(map->work_buf, reg);

	/*
	 * Some buses or devices flag reads by setting the high bits in the
	 * register addresss; since it's always the high bits for all
	 * current formats we can do this here rather than in
	 * formatting.  This may break if we get interesting formats.
	 */
	u8[0] |= map->read_flag_mask;

	trace_regmap_hw_read_start(map->dev, reg,
				   val_len / map->format.val_bytes);

	ret = map->bus->read(map->dev, map->work_buf,
			     map->format.reg_bytes + map->format.pad_bytes,
			     val, val_len);

	trace_regmap_hw_read_done(map->dev, reg,
				  val_len / map->format.val_bytes);

	return ret;
}

static int _regmap_read(struct regmap *map, unsigned int reg,
			unsigned int *val)
{
	int ret;

	if (!map->cache_bypass) {
		ret = regcache_read(map, reg, val);
		if (ret == 0)
			return 0;
	}

	if (!map->format.parse_val)
		return -EINVAL;

	if (map->cache_only)
		return -EBUSY;

	ret = _regmap_raw_read(map, reg, map->work_buf, map->format.val_bytes);
	if (ret == 0) {
		*val = map->format.parse_val(map->work_buf);
		trace_regmap_reg_read(map->dev, reg, *val);
	}

	return ret;
}

/**
 * regmap_read(): Read a value from a single register
 *
 * @map: Register map to write to
 * @reg: Register to be read from
 * @val: Pointer to store read value
 *
 * A value of zero will be returned on success, a negative errno will
 * be returned in error cases.
 */
int regmap_read(struct regmap *map, unsigned int reg, unsigned int *val)
{
	int ret;

	mutex_lock(&map->lock);

	ret = _regmap_read(map, reg, val);

	mutex_unlock(&map->lock);

	return ret;
}
EXPORT_SYMBOL_GPL(regmap_read);

/**
 * regmap_raw_read(): Read raw data from the device
 *
 * @map: Register map to write to
 * @reg: First register to be read from
 * @val: Pointer to store read value
 * @val_len: Size of data to read
 *
 * A value of zero will be returned on success, a negative errno will
 * be returned in error cases.
 */
int regmap_raw_read(struct regmap *map, unsigned int reg, void *val,
		    size_t val_len)
{
	size_t val_bytes = map->format.val_bytes;
	size_t val_count = val_len / val_bytes;
	unsigned int v;
	int ret, i;

	mutex_lock(&map->lock);

	if (regmap_volatile_range(map, reg, val_count) || map->cache_bypass ||
	    map->cache_type == REGCACHE_NONE) {
		/* Physical block read if there's no cache involved */
		ret = _regmap_raw_read(map, reg, val, val_len);

	} else {
		/* Otherwise go word by word for the cache; should be low
		 * cost as we expect to hit the cache.
		 */
		for (i = 0; i < val_count; i++) {
			ret = _regmap_read(map, reg + i, &v);
			if (ret != 0)
				goto out;

			map->format.format_val(val + (i * val_bytes), v);
		}
	}

 out:
	mutex_unlock(&map->lock);

	return ret;
}
EXPORT_SYMBOL_GPL(regmap_raw_read);

/**
 * regmap_bulk_read(): Read multiple registers from the device
 *
 * @map: Register map to write to
 * @reg: First register to be read from
 * @val: Pointer to store read value, in native register size for device
 * @val_count: Number of registers to read
 *
 * A value of zero will be returned on success, a negative errno will
 * be returned in error cases.
 */
int regmap_bulk_read(struct regmap *map, unsigned int reg, void *val,
		     size_t val_count)
{
	int ret, i;
	size_t val_bytes = map->format.val_bytes;
	bool vol = regmap_volatile_range(map, reg, val_count);

	if (!map->format.parse_val)
		return -EINVAL;

	if (vol || map->cache_type == REGCACHE_NONE) {
		ret = regmap_raw_read(map, reg, val, val_bytes * val_count);
		if (ret != 0)
			return ret;

		for (i = 0; i < val_count * val_bytes; i += val_bytes)
			map->format.parse_val(val + i);
	} else {
		for (i = 0; i < val_count; i++) {
			ret = regmap_read(map, reg + i, val + (i * val_bytes));
			if (ret != 0)
				return ret;
		}
	}

	return 0;
}
EXPORT_SYMBOL_GPL(regmap_bulk_read);

static int _regmap_update_bits(struct regmap *map, unsigned int reg,
			       unsigned int mask, unsigned int val,
			       bool *change)
{
	int ret;
	unsigned int tmp, orig;

	mutex_lock(&map->lock);

	ret = _regmap_read(map, reg, &orig);
	if (ret != 0)
		goto out;

	tmp = orig & ~mask;
	tmp |= val & mask;

	if (tmp != orig) {
		ret = _regmap_write(map, reg, tmp);
		*change = true;
	} else {
		*change = false;
	}

out:
	mutex_unlock(&map->lock);

	return ret;
}

/**
 * regmap_update_bits: Perform a read/modify/write cycle on the register map
 *
 * @map: Register map to update
 * @reg: Register to update
 * @mask: Bitmask to change
 * @val: New value for bitmask
 *
 * Returns zero for success, a negative number on error.
 */
int regmap_update_bits(struct regmap *map, unsigned int reg,
		       unsigned int mask, unsigned int val)
{
	bool change;
	return _regmap_update_bits(map, reg, mask, val, &change);
}
EXPORT_SYMBOL_GPL(regmap_update_bits);

/**
 * regmap_update_bits_check: Perform a read/modify/write cycle on the
 *                           register map and report if updated
 *
 * @map: Register map to update
 * @reg: Register to update
 * @mask: Bitmask to change
 * @val: New value for bitmask
 * @change: Boolean indicating if a write was done
 *
 * Returns zero for success, a negative number on error.
 */
int regmap_update_bits_check(struct regmap *map, unsigned int reg,
			     unsigned int mask, unsigned int val,
			     bool *change)
{
	return _regmap_update_bits(map, reg, mask, val, change);
}
EXPORT_SYMBOL_GPL(regmap_update_bits_check);

/**
 * regmap_register_patch: Register and apply register updates to be applied
 *                        on device initialistion
 *
 * @map: Register map to apply updates to.
 * @regs: Values to update.
 * @num_regs: Number of entries in regs.
 *
 * Register a set of register updates to be applied to the device
 * whenever the device registers are synchronised with the cache and
 * apply them immediately.  Typically this is used to apply
 * corrections to be applied to the device defaults on startup, such
 * as the updates some vendors provide to undocumented registers.
 */
int regmap_register_patch(struct regmap *map, const struct reg_default *regs,
			  int num_regs)
{
	int i, ret;
	bool bypass;

	/* If needed the implementation can be extended to support this */
	if (map->patch)
		return -EBUSY;

	mutex_lock(&map->lock);

	bypass = map->cache_bypass;

	map->cache_bypass = true;

	/* Write out first; it's useful to apply even if we fail later. */
	for (i = 0; i < num_regs; i++) {
		ret = _regmap_write(map, regs[i].reg, regs[i].def);
		if (ret != 0) {
			dev_err(map->dev, "Failed to write %x = %x: %d\n",
				regs[i].reg, regs[i].def, ret);
			goto out;
		}
	}

<<<<<<< HEAD
	map->patch = kcalloc(sizeof(struct reg_default), num_regs, GFP_KERNEL);
=======
	map->patch = kcalloc(num_regs, sizeof(struct reg_default), GFP_KERNEL);
>>>>>>> addfd8a0
	if (map->patch != NULL) {
		memcpy(map->patch, regs,
		       num_regs * sizeof(struct reg_default));
		map->patch_regs = num_regs;
	} else {
		ret = -ENOMEM;
	}

out:
	map->cache_bypass = bypass;

	mutex_unlock(&map->lock);

	return ret;
}
EXPORT_SYMBOL_GPL(regmap_register_patch);

/*
 * regmap_get_val_bytes(): Report the size of a register value
 *
 * Report the size of a register value, mainly intended to for use by
 * generic infrastructure built on top of regmap.
 */
int regmap_get_val_bytes(struct regmap *map)
{
	if (map->format.format_write)
		return -EINVAL;

	return map->format.val_bytes;
}
EXPORT_SYMBOL_GPL(regmap_get_val_bytes);

static int __init regmap_initcall(void)
{
	regmap_debugfs_initcall();

	return 0;
}
postcore_initcall(regmap_initcall);<|MERGE_RESOLUTION|>--- conflicted
+++ resolved
@@ -892,11 +892,7 @@
 		}
 	}
 
-<<<<<<< HEAD
-	map->patch = kcalloc(sizeof(struct reg_default), num_regs, GFP_KERNEL);
-=======
 	map->patch = kcalloc(num_regs, sizeof(struct reg_default), GFP_KERNEL);
->>>>>>> addfd8a0
 	if (map->patch != NULL) {
 		memcpy(map->patch, regs,
 		       num_regs * sizeof(struct reg_default));
