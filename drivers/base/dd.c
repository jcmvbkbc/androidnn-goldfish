/*
 * drivers/base/dd.c - The core device/driver interactions.
 *
 * This file contains the (sometimes tricky) code that controls the
 * interactions between devices and drivers, which primarily includes
 * driver binding and unbinding.
 *
 * All of this code used to exist in drivers/base/bus.c, but was
 * relocated to here in the name of compartmentalization (since it wasn't
 * strictly code just for the 'struct bus_type'.
 *
 * Copyright (c) 2002-5 Patrick Mochel
 * Copyright (c) 2002-3 Open Source Development Labs
 * Copyright (c) 2007 Greg Kroah-Hartman <gregkh@suse.de>
 * Copyright (c) 2007 Novell Inc.
 *
 * This file is released under the GPLv2
 */

#include <linux/device.h>
#include <linux/delay.h>
#include <linux/module.h>
#include <linux/kthread.h>
#include <linux/wait.h>
#include <linux/async.h>

#include "base.h"
#include "power/power.h"


static void driver_bound(struct device *dev)
{
	if (klist_node_attached(&dev->p->knode_driver)) {
		printk(KERN_WARNING "%s: device %s already bound\n",
			__func__, kobject_name(&dev->kobj));
		return;
	}

	pr_debug("driver: '%s': %s: bound to device '%s'\n", dev_name(dev),
		 __func__, dev->driver->name);

	if (dev->bus)
		blocking_notifier_call_chain(&dev->bus->p->bus_notifier,
					     BUS_NOTIFY_BOUND_DRIVER, dev);

	klist_add_tail(&dev->p->knode_driver, &dev->driver->p->klist_devices);
}

static int driver_sysfs_add(struct device *dev)
{
	int ret;

	ret = sysfs_create_link(&dev->driver->p->kobj, &dev->kobj,
			  kobject_name(&dev->kobj));
	if (ret == 0) {
		ret = sysfs_create_link(&dev->kobj, &dev->driver->p->kobj,
					"driver");
		if (ret)
			sysfs_remove_link(&dev->driver->p->kobj,
					kobject_name(&dev->kobj));
	}
	return ret;
}

static void driver_sysfs_remove(struct device *dev)
{
	struct device_driver *drv = dev->driver;

	if (drv) {
		sysfs_remove_link(&drv->p->kobj, kobject_name(&dev->kobj));
		sysfs_remove_link(&dev->kobj, "driver");
	}
}

/**
 * device_bind_driver - bind a driver to one device.
 * @dev: device.
 *
 * Allow manual attachment of a driver to a device.
 * Caller must have already set @dev->driver.
 *
 * Note that this does not modify the bus reference count
 * nor take the bus's rwsem. Please verify those are accounted
 * for before calling this. (It is ok to call with no other effort
 * from a driver's probe() method.)
 *
 * This function must be called with @dev->sem held.
 */
int device_bind_driver(struct device *dev)
{
	int ret;

	ret = driver_sysfs_add(dev);
	if (!ret)
		driver_bound(dev);
	return ret;
}
EXPORT_SYMBOL_GPL(device_bind_driver);

static atomic_t probe_count = ATOMIC_INIT(0);
static DECLARE_WAIT_QUEUE_HEAD(probe_waitqueue);

static int really_probe(struct device *dev, struct device_driver *drv)
{
	int ret = 0;

	atomic_inc(&probe_count);
	pr_debug("bus: '%s': %s: probing driver %s with device %s\n",
		 drv->bus->name, __func__, drv->name, dev_name(dev));
	WARN_ON(!list_empty(&dev->devres_head));

	dev->driver = drv;
	if (driver_sysfs_add(dev)) {
		printk(KERN_ERR "%s: driver_sysfs_add(%s) failed\n",
			__func__, dev_name(dev));
		goto probe_failed;
	}

	if (dev->bus->probe) {
		ret = dev->bus->probe(dev);
		if (ret)
			goto probe_failed;
	} else if (drv->probe) {
		ret = drv->probe(dev);
		if (ret)
			goto probe_failed;
	}

	driver_bound(dev);
	ret = 1;
	pr_debug("bus: '%s': %s: bound device %s to driver %s\n",
		 drv->bus->name, __func__, dev_name(dev), drv->name);
	goto done;

probe_failed:
	devres_release_all(dev);
	driver_sysfs_remove(dev);
	dev->driver = NULL;

	if (ret != -ENODEV && ret != -ENXIO) {
		/* driver matched but the probe failed */
		printk(KERN_WARNING
		       "%s: probe of %s failed with error %d\n",
		       drv->name, dev_name(dev), ret);
	}
	/*
	 * Ignore errors returned by ->probe so that the next driver can try
	 * its luck.
	 */
	ret = 0;
done:
	atomic_dec(&probe_count);
	wake_up(&probe_waitqueue);
	return ret;
}

/**
 * driver_probe_done
 * Determine if the probe sequence is finished or not.
 *
 * Should somehow figure out how to use a semaphore, not an atomic variable...
 */
int driver_probe_done(void)
{
	pr_debug("%s: probe_count = %d\n", __func__,
		 atomic_read(&probe_count));
	if (atomic_read(&probe_count))
		return -EBUSY;
	return 0;
}

/**
 * wait_for_device_probe
 * Wait for device probing to be completed.
 */
void wait_for_device_probe(void)
{
	/* wait for the known devices to complete their probing */
	wait_event(probe_waitqueue, atomic_read(&probe_count) == 0);
	async_synchronize_full();
}
<<<<<<< HEAD
=======
EXPORT_SYMBOL_GPL(wait_for_device_probe);
>>>>>>> 6574612f

/**
 * driver_probe_device - attempt to bind device & driver together
 * @drv: driver to bind a device to
 * @dev: device to try to bind to the driver
 *
 * This function returns -ENODEV if the device is not registered,
 * 1 if the device is bound sucessfully and 0 otherwise.
 *
 * This function must be called with @dev->sem held.  When called for a
 * USB interface, @dev->parent->sem must be held as well.
 */
int driver_probe_device(struct device_driver *drv, struct device *dev)
{
	int ret = 0;

	if (!device_is_registered(dev))
		return -ENODEV;

	pr_debug("bus: '%s': %s: matched device %s with driver %s\n",
		 drv->bus->name, __func__, dev_name(dev), drv->name);

	ret = really_probe(dev, drv);

	return ret;
}

static int __device_attach(struct device_driver *drv, void *data)
{
	struct device *dev = data;

	if (!driver_match_device(drv, dev))
		return 0;

	return driver_probe_device(drv, dev);
}

/**
 * device_attach - try to attach device to a driver.
 * @dev: device.
 *
 * Walk the list of drivers that the bus has and call
 * driver_probe_device() for each pair. If a compatible
 * pair is found, break out and return.
 *
 * Returns 1 if the device was bound to a driver;
 * 0 if no matching device was found;
 * -ENODEV if the device is not registered.
 *
 * When called for a USB interface, @dev->parent->sem must be held.
 */
int device_attach(struct device *dev)
{
	int ret = 0;

	down(&dev->sem);
	if (dev->driver) {
		ret = device_bind_driver(dev);
		if (ret == 0)
			ret = 1;
		else {
			dev->driver = NULL;
			ret = 0;
		}
	} else {
		ret = bus_for_each_drv(dev->bus, NULL, dev, __device_attach);
	}
	up(&dev->sem);
	return ret;
}
EXPORT_SYMBOL_GPL(device_attach);

static int __driver_attach(struct device *dev, void *data)
{
	struct device_driver *drv = data;

	/*
	 * Lock device and try to bind to it. We drop the error
	 * here and always return 0, because we need to keep trying
	 * to bind to devices and some drivers will return an error
	 * simply if it didn't support the device.
	 *
	 * driver_probe_device() will spit a warning if there
	 * is an error.
	 */

	if (!driver_match_device(drv, dev))
		return 0;

	if (dev->parent)	/* Needed for USB */
		down(&dev->parent->sem);
	down(&dev->sem);
	if (!dev->driver)
		driver_probe_device(drv, dev);
	up(&dev->sem);
	if (dev->parent)
		up(&dev->parent->sem);

	return 0;
}

/**
 * driver_attach - try to bind driver to devices.
 * @drv: driver.
 *
 * Walk the list of devices that the bus has on it and try to
 * match the driver with each one.  If driver_probe_device()
 * returns 0 and the @dev->driver is set, we've found a
 * compatible pair.
 */
int driver_attach(struct device_driver *drv)
{
	return bus_for_each_dev(drv->bus, NULL, drv, __driver_attach);
}
EXPORT_SYMBOL_GPL(driver_attach);

/*
 * __device_release_driver() must be called with @dev->sem held.
 * When called for a USB interface, @dev->parent->sem must be held as well.
 */
static void __device_release_driver(struct device *dev)
{
	struct device_driver *drv;

	drv = dev->driver;
	if (drv) {
		driver_sysfs_remove(dev);

		if (dev->bus)
			blocking_notifier_call_chain(&dev->bus->p->bus_notifier,
						     BUS_NOTIFY_UNBIND_DRIVER,
						     dev);

		if (dev->bus && dev->bus->remove)
			dev->bus->remove(dev);
		else if (drv->remove)
			drv->remove(dev);
		devres_release_all(dev);
		dev->driver = NULL;
		klist_remove(&dev->p->knode_driver);
	}
}

/**
 * device_release_driver - manually detach device from driver.
 * @dev: device.
 *
 * Manually detach device from driver.
 * When called for a USB interface, @dev->parent->sem must be held.
 */
void device_release_driver(struct device *dev)
{
	/*
	 * If anyone calls device_release_driver() recursively from
	 * within their ->remove callback for the same device, they
	 * will deadlock right here.
	 */
	down(&dev->sem);
	__device_release_driver(dev);
	up(&dev->sem);
}
EXPORT_SYMBOL_GPL(device_release_driver);

/**
 * driver_detach - detach driver from all devices it controls.
 * @drv: driver.
 */
void driver_detach(struct device_driver *drv)
{
	struct device_private *dev_prv;
	struct device *dev;

	for (;;) {
		spin_lock(&drv->p->klist_devices.k_lock);
		if (list_empty(&drv->p->klist_devices.k_list)) {
			spin_unlock(&drv->p->klist_devices.k_lock);
			break;
		}
		dev_prv = list_entry(drv->p->klist_devices.k_list.prev,
				     struct device_private,
				     knode_driver.n_node);
		dev = dev_prv->device;
		get_device(dev);
		spin_unlock(&drv->p->klist_devices.k_lock);

		if (dev->parent)	/* Needed for USB */
			down(&dev->parent->sem);
		down(&dev->sem);
		if (dev->driver == drv)
			__device_release_driver(dev);
		up(&dev->sem);
		if (dev->parent)
			up(&dev->parent->sem);
		put_device(dev);
	}
}<|MERGE_RESOLUTION|>--- conflicted
+++ resolved
@@ -179,10 +179,7 @@
 	wait_event(probe_waitqueue, atomic_read(&probe_count) == 0);
 	async_synchronize_full();
 }
-<<<<<<< HEAD
-=======
 EXPORT_SYMBOL_GPL(wait_for_device_probe);
->>>>>>> 6574612f
 
 /**
  * driver_probe_device - attempt to bind device & driver together
