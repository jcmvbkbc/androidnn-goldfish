/*
 * Copyright (C) 2007 Google, Inc.
 * Copyright (C) 2012 Intel, Inc.
 * Copyright (C) 2017 Imagination Technologies Ltd.
 *
 * This software is licensed under the terms of the GNU General Public
 * License version 2, as published by the Free Software Foundation, and
 * may be copied, distributed, and modified under those terms.
 *
 * This program is distributed in the hope that it will be useful,
 * but WITHOUT ANY WARRANTY; without even the implied warranty of
 * MERCHANTABILITY or FITNESS FOR A PARTICULAR PURPOSE.  See the
 * GNU General Public License for more details.
 *
 */

#include <linux/console.h>
#include <linux/interrupt.h>
#include <linux/platform_device.h>
#include <linux/tty.h>
#include <linux/tty_flip.h>
#include <linux/slab.h>
#include <linux/io.h>
#include <linux/module.h>
#include <linux/goldfish.h>
#include <linux/mm.h>
#include <linux/dma-mapping.h>
#include <linux/serial_core.h>

/* Goldfish tty register's offsets */
#define	GOLDFISH_TTY_REG_BYTES_READY	0x04
#define	GOLDFISH_TTY_REG_CMD		0x08
#define	GOLDFISH_TTY_REG_DATA_PTR	0x10
#define	GOLDFISH_TTY_REG_DATA_LEN	0x14
#define	GOLDFISH_TTY_REG_DATA_PTR_HIGH	0x18
#define	GOLDFISH_TTY_REG_VERSION	0x20

/* Goldfish tty commands */
#define	GOLDFISH_TTY_CMD_INT_DISABLE	0
#define	GOLDFISH_TTY_CMD_INT_ENABLE	1
#define	GOLDFISH_TTY_CMD_WRITE_BUFFER	2
#define	GOLDFISH_TTY_CMD_READ_BUFFER	3

struct goldfish_tty {
	struct tty_port port;
	spinlock_t lock;
	void __iomem *base;
	u32 irq;
	int opencount;
	struct console console;
	u32 version;
	struct device *dev;
};

static DEFINE_MUTEX(goldfish_tty_lock);
static struct tty_driver *goldfish_tty_driver;
static u32 goldfish_tty_line_count = 8;
static u32 goldfish_tty_current_line_count;
static struct goldfish_tty *goldfish_ttys;

static void do_rw_io(struct goldfish_tty *qtty,
		     unsigned long address,
		     unsigned int count,
		     int is_write)
{
	unsigned long irq_flags;
	void __iomem *base = qtty->base;

	spin_lock_irqsave(&qtty->lock, irq_flags);
	gf_write_ptr((void *)address, base + GOLDFISH_TTY_REG_DATA_PTR,
		     base + GOLDFISH_TTY_REG_DATA_PTR_HIGH);
	writel(count, base + GOLDFISH_TTY_REG_DATA_LEN);

	if (is_write)
		writel(GOLDFISH_TTY_CMD_WRITE_BUFFER,
		       base + GOLDFISH_TTY_REG_CMD);
	else
		writel(GOLDFISH_TTY_CMD_READ_BUFFER,
		       base + GOLDFISH_TTY_REG_CMD);

	spin_unlock_irqrestore(&qtty->lock, irq_flags);
}

static void goldfish_tty_rw(struct goldfish_tty *qtty,
			    unsigned long addr,
			    unsigned int count,
			    int is_write)
{
	dma_addr_t dma_handle;
	enum dma_data_direction dma_dir;

	dma_dir = (is_write ? DMA_TO_DEVICE : DMA_FROM_DEVICE);
	if (qtty->version > 0) {
		/*
		 * Goldfish TTY for Ranchu platform uses
		 * physical addresses and DMA for read/write operations
		 */
		unsigned long addr_end = addr + count;

		while (addr < addr_end) {
			unsigned long pg_end = (addr & PAGE_MASK) + PAGE_SIZE;
			unsigned long next =
					pg_end < addr_end ? pg_end : addr_end;
			unsigned long avail = next - addr;

			/*
			 * Map the buffer's virtual address to the DMA address
			 * so the buffer can be accessed by the device.
			 */
			dma_handle = dma_map_single(qtty->dev, (void *)addr,
						    avail, dma_dir);

			if (dma_mapping_error(qtty->dev, dma_handle)) {
				dev_err(qtty->dev, "tty: DMA mapping error.\n");
				return;
			}
			do_rw_io(qtty, dma_handle, avail, is_write);

			/*
			 * Unmap the previously mapped region after
			 * the completion of the read/write operation.
			 */
			dma_unmap_single(qtty->dev, dma_handle, avail, dma_dir);

			addr += avail;
		}
	} else {
		/*
		 * Old style Goldfish TTY used on the Goldfish platform
		 * uses virtual addresses.
		 */
		do_rw_io(qtty, addr, count, is_write);
	}
}

static void goldfish_tty_do_write(int line, const char *buf,
				  unsigned int count)
{
	struct goldfish_tty *qtty = &goldfish_ttys[line];
	unsigned long address = (unsigned long)(void *)buf;

	goldfish_tty_rw(qtty, address, count, 1);
}

static irqreturn_t goldfish_tty_interrupt(int irq, void *dev_id)
{
	struct goldfish_tty *qtty = dev_id;
	void __iomem *base = qtty->base;
	unsigned long address;
	unsigned char *buf;
	u32 count;

	count = readl(base + GOLDFISH_TTY_REG_BYTES_READY);
	if (count == 0)
		return IRQ_NONE;

	count = tty_prepare_flip_string(&qtty->port, &buf, count);

	address = (unsigned long)(void *)buf;
	goldfish_tty_rw(qtty, address, count, 0);

	tty_schedule_flip(&qtty->port);
	return IRQ_HANDLED;
}

static int goldfish_tty_activate(struct tty_port *port, struct tty_struct *tty)
{
	struct goldfish_tty *qtty = container_of(port, struct goldfish_tty,
									port);
	writel(GOLDFISH_TTY_CMD_INT_ENABLE, qtty->base + GOLDFISH_TTY_REG_CMD);
	return 0;
}

static void goldfish_tty_shutdown(struct tty_port *port)
{
	struct goldfish_tty *qtty = container_of(port, struct goldfish_tty,
									port);
	writel(GOLDFISH_TTY_CMD_INT_DISABLE, qtty->base + GOLDFISH_TTY_REG_CMD);
}

static int goldfish_tty_open(struct tty_struct *tty, struct file *filp)
{
	struct goldfish_tty *qtty = &goldfish_ttys[tty->index];
	return tty_port_open(&qtty->port, tty, filp);
}

static void goldfish_tty_close(struct tty_struct *tty, struct file *filp)
{
	tty_port_close(tty->port, tty, filp);
}

static void goldfish_tty_hangup(struct tty_struct *tty)
{
	tty_port_hangup(tty->port);
}

static int goldfish_tty_write(struct tty_struct *tty, const unsigned char *buf,
								int count)
{
	goldfish_tty_do_write(tty->index, buf, count);
	return count;
}

static int goldfish_tty_write_room(struct tty_struct *tty)
{
	return 0x10000;
}

static int goldfish_tty_chars_in_buffer(struct tty_struct *tty)
{
	struct goldfish_tty *qtty = &goldfish_ttys[tty->index];
	void __iomem *base = qtty->base;
	return readl(base + GOLDFISH_TTY_REG_BYTES_READY);
}

static void goldfish_tty_console_write(struct console *co, const char *b,
								unsigned count)
{
	goldfish_tty_do_write(co->index, b, count);
}

static struct tty_driver *goldfish_tty_console_device(struct console *c,
								int *index)
{
	*index = c->index;
	return goldfish_tty_driver;
}

static int goldfish_tty_console_setup(struct console *co, char *options)
{
	if ((unsigned)co->index >= goldfish_tty_line_count)
		return -ENODEV;
	if (!goldfish_ttys[co->index].base)
		return -ENODEV;
	return 0;
}

static struct tty_port_operations goldfish_port_ops = {
	.activate = goldfish_tty_activate,
	.shutdown = goldfish_tty_shutdown
};

static const struct tty_operations goldfish_tty_ops = {
	.open = goldfish_tty_open,
	.close = goldfish_tty_close,
	.hangup = goldfish_tty_hangup,
	.write = goldfish_tty_write,
	.write_room = goldfish_tty_write_room,
	.chars_in_buffer = goldfish_tty_chars_in_buffer,
};

static int goldfish_tty_create_driver(void)
{
	int ret;
	struct tty_driver *tty;

	goldfish_ttys = kzalloc(sizeof(*goldfish_ttys) *
				goldfish_tty_line_count, GFP_KERNEL);
	if (goldfish_ttys == NULL) {
		ret = -ENOMEM;
		goto err_alloc_goldfish_ttys_failed;
	}
	tty = alloc_tty_driver(goldfish_tty_line_count);
	if (tty == NULL) {
		ret = -ENOMEM;
		goto err_alloc_tty_driver_failed;
	}
	tty->driver_name = "goldfish";
	tty->name = "ttyGF";
	tty->type = TTY_DRIVER_TYPE_SERIAL;
	tty->subtype = SERIAL_TYPE_NORMAL;
	tty->init_termios = tty_std_termios;
	tty->flags = TTY_DRIVER_RESET_TERMIOS | TTY_DRIVER_REAL_RAW |
						TTY_DRIVER_DYNAMIC_DEV;
	tty_set_operations(tty, &goldfish_tty_ops);
	ret = tty_register_driver(tty);
	if (ret)
		goto err_tty_register_driver_failed;

	goldfish_tty_driver = tty;
	return 0;

err_tty_register_driver_failed:
	put_tty_driver(tty);
err_alloc_tty_driver_failed:
	kfree(goldfish_ttys);
	goldfish_ttys = NULL;
err_alloc_goldfish_ttys_failed:
	return ret;
}

static void goldfish_tty_delete_driver(void)
{
	tty_unregister_driver(goldfish_tty_driver);
	put_tty_driver(goldfish_tty_driver);
	goldfish_tty_driver = NULL;
	kfree(goldfish_ttys);
	goldfish_ttys = NULL;
}

static int goldfish_tty_probe(struct platform_device *pdev)
{
	struct goldfish_tty *qtty;
	int ret = -ENODEV;
	struct resource *r;
	struct device *ttydev;
	void __iomem *base;
	u32 irq;
	unsigned int line;

	r = platform_get_resource(pdev, IORESOURCE_MEM, 0);
	if (!r) {
		pr_err("goldfish_tty: No MEM resource available!\n");
		return -ENOMEM;
	}

	base = ioremap(r->start, 0x1000);
	if (!base) {
		pr_err("goldfish_tty: Unable to ioremap base!\n");
		return -ENOMEM;
	}

	r = platform_get_resource(pdev, IORESOURCE_IRQ, 0);
	if (!r) {
		pr_err("goldfish_tty: No IRQ resource available!\n");
		goto err_unmap;
	}

	irq = r->start;

	mutex_lock(&goldfish_tty_lock);

	if (pdev->id == PLATFORM_DEVID_NONE)
		line = goldfish_tty_current_line_count;
	else
		line = pdev->id;

<<<<<<< HEAD
	if (line >= goldfish_tty_line_count)
		goto err_create_driver_failed;
=======
	if (line >= goldfish_tty_line_count) {
		pr_err("goldfish_tty: Reached maximum tty number of %d.\n",
		       goldfish_tty_current_line_count);
		ret = -ENOMEM;
		goto err_unlock;
	}
>>>>>>> 64913aa9

	if (goldfish_tty_current_line_count == 0) {
		ret = goldfish_tty_create_driver();
		if (ret)
			goto err_unlock;
	}
	goldfish_tty_current_line_count++;

	qtty = &goldfish_ttys[line];
	spin_lock_init(&qtty->lock);
	tty_port_init(&qtty->port);
	qtty->port.ops = &goldfish_port_ops;
	qtty->base = base;
	qtty->irq = irq;
	qtty->dev = &pdev->dev;

	/*
	 * Goldfish TTY device used by the Goldfish emulator
	 * should identify itself with 0, forcing the driver
	 * to use virtual addresses. Goldfish TTY device
	 * on Ranchu emulator (qemu2) returns 1 here and
	 * driver will use physical addresses.
	 */
	qtty->version = readl(base + GOLDFISH_TTY_REG_VERSION);

	/*
	 * Goldfish TTY device on Ranchu emulator (qemu2)
	 * will use DMA for read/write IO operations.
	 */
	if (qtty->version > 0) {
		/*
		 * Initialize dma_mask to 32-bits.
		 */
		if (!pdev->dev.dma_mask)
			pdev->dev.dma_mask = &pdev->dev.coherent_dma_mask;
		ret = dma_set_mask(&pdev->dev, DMA_BIT_MASK(32));
		if (ret) {
			dev_err(&pdev->dev, "No suitable DMA available.\n");
			goto err_dec_line_count;
		}
	}

	writel(GOLDFISH_TTY_CMD_INT_DISABLE, base + GOLDFISH_TTY_REG_CMD);

	ret = request_irq(irq, goldfish_tty_interrupt, IRQF_SHARED,
<<<<<<< HEAD
						"goldfish_tty", qtty);
	if (ret)
		goto err_request_irq_failed;


	ttydev = tty_port_register_device(&qtty->port, goldfish_tty_driver,
							line, &pdev->dev);
=======
			  "goldfish_tty", qtty);
	if (ret) {
		pr_err("goldfish_tty: No IRQ available!\n");
		goto err_dec_line_count;
	}

	ttydev = tty_port_register_device(&qtty->port, goldfish_tty_driver,
					  line, &pdev->dev);
>>>>>>> 64913aa9
	if (IS_ERR(ttydev)) {
		ret = PTR_ERR(ttydev);
		goto err_tty_register_device_failed;
	}

	strcpy(qtty->console.name, "ttyGF");
	qtty->console.write = goldfish_tty_console_write;
	qtty->console.device = goldfish_tty_console_device;
	qtty->console.setup = goldfish_tty_console_setup;
	qtty->console.flags = CON_PRINTBUFFER;
	qtty->console.index = line;
	register_console(&qtty->console);
	platform_set_drvdata(pdev, qtty);

	mutex_unlock(&goldfish_tty_lock);
	return 0;

err_tty_register_device_failed:
	free_irq(irq, qtty);
err_dec_line_count:
	goldfish_tty_current_line_count--;
	if (goldfish_tty_current_line_count == 0)
		goldfish_tty_delete_driver();
err_unlock:
	mutex_unlock(&goldfish_tty_lock);
err_unmap:
	iounmap(base);
	return ret;
}

static int goldfish_tty_remove(struct platform_device *pdev)
{
	struct goldfish_tty *qtty = platform_get_drvdata(pdev);

	mutex_lock(&goldfish_tty_lock);

	unregister_console(&qtty->console);
	tty_unregister_device(goldfish_tty_driver, qtty->console.index);
	iounmap(qtty->base);
	qtty->base = NULL;
	free_irq(qtty->irq, pdev);
	goldfish_tty_current_line_count--;
	if (goldfish_tty_current_line_count == 0)
		goldfish_tty_delete_driver();
	mutex_unlock(&goldfish_tty_lock);
	return 0;
}

<<<<<<< HEAD
static const struct of_device_id goldfish_tty_of_match[] = {
	{ .compatible = "generic,goldfish-tty", },
=======
#ifdef CONFIG_GOLDFISH_TTY_EARLY_CONSOLE
static void gf_early_console_putchar(struct uart_port *port, int ch)
{
	__raw_writel(ch, port->membase);
}

static void gf_early_write(struct console *con, const char *s, unsigned int n)
{
	struct earlycon_device *dev = con->data;

	uart_console_write(&dev->port, s, n, gf_early_console_putchar);
}

static int __init gf_earlycon_setup(struct earlycon_device *device,
				    const char *opt)
{
	if (!device->port.membase)
		return -ENODEV;

	device->con->write = gf_early_write;
	return 0;
}

OF_EARLYCON_DECLARE(early_gf_tty, "google,goldfish-tty", gf_earlycon_setup);
#endif

static const struct of_device_id goldfish_tty_of_match[] = {
	{ .compatible = "google,goldfish-tty", },
>>>>>>> 64913aa9
	{},
};

MODULE_DEVICE_TABLE(of, goldfish_tty_of_match);

static struct platform_driver goldfish_tty_platform_driver = {
	.probe = goldfish_tty_probe,
	.remove = goldfish_tty_remove,
	.driver = {
		.name = "goldfish_tty",
		.of_match_table = goldfish_tty_of_match,
	}
};

module_platform_driver(goldfish_tty_platform_driver);

MODULE_LICENSE("GPL v2");<|MERGE_RESOLUTION|>--- conflicted
+++ resolved
@@ -335,17 +335,12 @@
 	else
 		line = pdev->id;
 
-<<<<<<< HEAD
-	if (line >= goldfish_tty_line_count)
-		goto err_create_driver_failed;
-=======
 	if (line >= goldfish_tty_line_count) {
 		pr_err("goldfish_tty: Reached maximum tty number of %d.\n",
 		       goldfish_tty_current_line_count);
 		ret = -ENOMEM;
 		goto err_unlock;
 	}
->>>>>>> 64913aa9
 
 	if (goldfish_tty_current_line_count == 0) {
 		ret = goldfish_tty_create_driver();
@@ -391,15 +386,6 @@
 	writel(GOLDFISH_TTY_CMD_INT_DISABLE, base + GOLDFISH_TTY_REG_CMD);
 
 	ret = request_irq(irq, goldfish_tty_interrupt, IRQF_SHARED,
-<<<<<<< HEAD
-						"goldfish_tty", qtty);
-	if (ret)
-		goto err_request_irq_failed;
-
-
-	ttydev = tty_port_register_device(&qtty->port, goldfish_tty_driver,
-							line, &pdev->dev);
-=======
 			  "goldfish_tty", qtty);
 	if (ret) {
 		pr_err("goldfish_tty: No IRQ available!\n");
@@ -408,7 +394,6 @@
 
 	ttydev = tty_port_register_device(&qtty->port, goldfish_tty_driver,
 					  line, &pdev->dev);
->>>>>>> 64913aa9
 	if (IS_ERR(ttydev)) {
 		ret = PTR_ERR(ttydev);
 		goto err_tty_register_device_failed;
@@ -457,10 +442,6 @@
 	return 0;
 }
 
-<<<<<<< HEAD
-static const struct of_device_id goldfish_tty_of_match[] = {
-	{ .compatible = "generic,goldfish-tty", },
-=======
 #ifdef CONFIG_GOLDFISH_TTY_EARLY_CONSOLE
 static void gf_early_console_putchar(struct uart_port *port, int ch)
 {
@@ -489,7 +470,6 @@
 
 static const struct of_device_id goldfish_tty_of_match[] = {
 	{ .compatible = "google,goldfish-tty", },
->>>>>>> 64913aa9
 	{},
 };
 
