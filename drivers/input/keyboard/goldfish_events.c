--- conflicted
+++ resolved
@@ -206,28 +206,18 @@
 }
 
 static const struct of_device_id goldfish_events_of_match[] = {
-<<<<<<< HEAD
-	{ .compatible = "generic,goldfish-events-keypad", },
-=======
 	{ .compatible = "google,goldfish-events-keypad", },
->>>>>>> 64913aa9
 	{},
 };
 MODULE_DEVICE_TABLE(of, goldfish_events_of_match);
 
-<<<<<<< HEAD
-=======
 #ifdef CONFIG_ACPI
->>>>>>> 64913aa9
 static const struct acpi_device_id goldfish_events_acpi_match[] = {
 	{ "GFSH0002", 0 },
 	{ },
 };
 MODULE_DEVICE_TABLE(acpi, goldfish_events_acpi_match);
-<<<<<<< HEAD
-=======
 #endif
->>>>>>> 64913aa9
 
 static struct platform_driver events_driver = {
 	.probe	= events_probe,
