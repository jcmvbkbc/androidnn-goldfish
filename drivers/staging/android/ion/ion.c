--- conflicted
+++ resolved
@@ -278,7 +278,6 @@
 
 void ion_buffer_destroy(struct ion_buffer *buffer)
 {
-<<<<<<< HEAD
 	if (buffer->iommu_map) {
 		pr_info("%s: iommu map not released, do unmap now!\n",
 				__func__);
@@ -286,16 +285,12 @@
 		kfree(buffer->iommu_map);
 		buffer->iommu_map = NULL;
 	}
-	if (WARN_ON(buffer->kmap_cnt > 0))
-		buffer->heap->ops->unmap_kernel(buffer->heap, buffer);
-	buffer->heap->ops->unmap_dma(buffer->heap, buffer);
-=======
 	if (buffer->kmap_cnt > 0) {
 		pr_warn_once("%s: buffer still mapped in the kernel\n",
 			     __func__);
 		buffer->heap->ops->unmap_kernel(buffer->heap, buffer);
 	}
->>>>>>> 00a0bcbf
+	buffer->heap->ops->unmap_dma(buffer->heap, buffer);
 	buffer->heap->ops->free(buffer);
 	vfree(buffer->pages);
 	kfree(buffer);
