/*
 * drivers/misc/goldfish_audio.c
 *
 * Copyright (C) 2007 Google, Inc.
 * Copyright (C) 2012 Intel, Inc.
 *
 * This software is licensed under the terms of the GNU General Public
 * License version 2, as published by the Free Software Foundation, and
 * may be copied, distributed, and modified under those terms.
 *
 * This program is distributed in the hope that it will be useful,
 * but WITHOUT ANY WARRANTY; without even the implied warranty of
 * MERCHANTABILITY or FITNESS FOR A PARTICULAR PURPOSE.  See the
 * GNU General Public License for more details.
 *
 */

#include <linux/module.h>
#include <linux/miscdevice.h>
#include <linux/fs.h>
#include <linux/platform_device.h>
#include <linux/types.h>
#include <linux/pci.h>
#include <linux/interrupt.h>
#include <linux/io.h>
#include <linux/sched.h>
#include <linux/dma-mapping.h>
#include <linux/uaccess.h>
#include <linux/slab.h>
#include <linux/goldfish.h>
#include <linux/acpi.h>

MODULE_AUTHOR("Google, Inc.");
MODULE_DESCRIPTION("Android QEMU Audio Driver");
MODULE_LICENSE("GPL");
MODULE_VERSION("1.0");

struct goldfish_audio {
	char __iomem *reg_base;
	int irq;
	/* lock protects access to buffer_status and to device registers */
	spinlock_t lock;
	wait_queue_head_t wait;

	char *buffer_virt;		/* combined buffer virtual address */
	unsigned long buffer_phys;      /* combined buffer physical address */

	char *write_buffer1;		/* write buffer 1 virtual address */
	char *write_buffer2;		/* write buffer 2 virtual address */
	char *read_buffer;		/* read buffer virtual address */
	int buffer_status;
	int read_supported;         /* true if we have audio input support */
};

/*
 *  We will allocate two read buffers and two write buffers.
 *  Having two read buffers facilitate stereo -> mono conversion.
 *  Having two write buffers facilitate interleaved IO.
 */
#define READ_BUFFER_SIZE        16384
#define WRITE_BUFFER_SIZE       16384
#define COMBINED_BUFFER_SIZE    ((2 * READ_BUFFER_SIZE) + \
					(2 * WRITE_BUFFER_SIZE))

#define AUDIO_READ(data, addr)		(readl(data->reg_base + addr))
#define AUDIO_WRITE(data, addr, x)	(writel(x, data->reg_base + addr))
#define AUDIO_WRITE64(data, addr, addr2, x)	\
	(gf_write_dma_addr((x), data->reg_base + addr, data->reg_base+addr2))

/*
 *  temporary variable used between goldfish_audio_probe() and
 *  goldfish_audio_open()
 */
static struct goldfish_audio *audio_data;

enum {
	/* audio status register */
	AUDIO_INT_STATUS	= 0x00,
	/* set this to enable IRQ */
	AUDIO_INT_ENABLE	= 0x04,
	/* set these to specify buffer addresses */
	AUDIO_SET_WRITE_BUFFER_1 = 0x08,
	AUDIO_SET_WRITE_BUFFER_2 = 0x0C,
	/* set number of bytes in buffer to write */
	AUDIO_WRITE_BUFFER_1  = 0x10,
	AUDIO_WRITE_BUFFER_2  = 0x14,
	AUDIO_SET_WRITE_BUFFER_1_HIGH = 0x28,
	AUDIO_SET_WRITE_BUFFER_2_HIGH = 0x30,

	/* true if audio input is supported */
	AUDIO_READ_SUPPORTED = 0x18,
	/* buffer to use for audio input */
	AUDIO_SET_READ_BUFFER = 0x1C,
	AUDIO_SET_READ_BUFFER_HIGH = 0x34,

	/* driver writes number of bytes to read */
	AUDIO_START_READ  = 0x20,

	/* number of bytes available in read buffer */
	AUDIO_READ_BUFFER_AVAILABLE  = 0x24,

	/* AUDIO_INT_STATUS bits */

	/* this bit set when it is safe to write more bytes to the buffer */
	AUDIO_INT_WRITE_BUFFER_1_EMPTY	= 1U << 0,
	AUDIO_INT_WRITE_BUFFER_2_EMPTY	= 1U << 1,
	AUDIO_INT_READ_BUFFER_FULL      = 1U << 2,

	AUDIO_INT_MASK                  = AUDIO_INT_WRITE_BUFFER_1_EMPTY |
					  AUDIO_INT_WRITE_BUFFER_2_EMPTY |
					  AUDIO_INT_READ_BUFFER_FULL,
};

static atomic_t open_count = ATOMIC_INIT(0);

static ssize_t goldfish_audio_read(struct file *fp, char __user *buf,
				   size_t count, loff_t *pos)
{
	struct goldfish_audio *data = fp->private_data;
	unsigned long irq_flags;
	int length;
	int result = 0;

	if (!data->read_supported)
		return -ENODEV;

	while (count > 0) {
		length = (count > READ_BUFFER_SIZE ? READ_BUFFER_SIZE : count);
		AUDIO_WRITE(data, AUDIO_START_READ, length);

		wait_event_interruptible(data->wait, data->buffer_status &
					 AUDIO_INT_READ_BUFFER_FULL);

		spin_lock_irqsave(&data->lock, irq_flags);
		data->buffer_status &= ~AUDIO_INT_READ_BUFFER_FULL;
		spin_unlock_irqrestore(&data->lock, irq_flags);

		length = AUDIO_READ(data, AUDIO_READ_BUFFER_AVAILABLE);

		/* copy data to user space */
		if (copy_to_user(buf, data->read_buffer, length))
			return -EFAULT;

		result += length;
		buf += length;
		count -= length;
	}
	return result;
}

static ssize_t goldfish_audio_write(struct file *fp, const char __user *buf,
				    size_t count, loff_t *pos)
{
	struct goldfish_audio *data = fp->private_data;
	unsigned long irq_flags;
	ssize_t result = 0;
	char *kbuf;

	while (count > 0) {
		ssize_t copy = count;

		if (copy > WRITE_BUFFER_SIZE)
			copy = WRITE_BUFFER_SIZE;
		wait_event_interruptible(data->wait, data->buffer_status &
					(AUDIO_INT_WRITE_BUFFER_1_EMPTY |
					AUDIO_INT_WRITE_BUFFER_2_EMPTY));

		if ((data->buffer_status & AUDIO_INT_WRITE_BUFFER_1_EMPTY) != 0)
			kbuf = data->write_buffer1;
		else
			kbuf = data->write_buffer2;

		/* copy from user space to the appropriate buffer */
		if (copy_from_user(kbuf, buf, copy)) {
			result = -EFAULT;
			break;
		}

		spin_lock_irqsave(&data->lock, irq_flags);
		/*
		 *  clear the buffer empty flag, and signal the emulator
		 *  to start writing the buffer
		 */
		if (kbuf == data->write_buffer1) {
			data->buffer_status &= ~AUDIO_INT_WRITE_BUFFER_1_EMPTY;
			AUDIO_WRITE(data, AUDIO_WRITE_BUFFER_1, copy);
		} else {
			data->buffer_status &= ~AUDIO_INT_WRITE_BUFFER_2_EMPTY;
			AUDIO_WRITE(data, AUDIO_WRITE_BUFFER_2, copy);
		}
		spin_unlock_irqrestore(&data->lock, irq_flags);

		buf += copy;
		result += copy;
		count -= copy;
	}
	return result;
}

static int goldfish_audio_open(struct inode *ip, struct file *fp)
{
	if (!audio_data)
		return -ENODEV;

	if (atomic_inc_return(&open_count) == 1) {
		fp->private_data = audio_data;
		audio_data->buffer_status = (AUDIO_INT_WRITE_BUFFER_1_EMPTY |
					     AUDIO_INT_WRITE_BUFFER_2_EMPTY);
		AUDIO_WRITE(audio_data, AUDIO_INT_ENABLE, AUDIO_INT_MASK);
		return 0;
	}

	atomic_dec(&open_count);
	return -EBUSY;
}

static int goldfish_audio_release(struct inode *ip, struct file *fp)
{
	atomic_dec(&open_count);
	/* FIXME: surely this is wrong for the multi-opened case */
	AUDIO_WRITE(audio_data, AUDIO_INT_ENABLE, 0);
	return 0;
}

static long goldfish_audio_ioctl(struct file *fp, unsigned int cmd,
				 unsigned long arg)
{
	/* temporary workaround, until we switch to the ALSA API */
	if (cmd == 315)
		return -1;

	return 0;
}

static irqreturn_t goldfish_audio_interrupt(int irq, void *dev_id)
{
	unsigned long irq_flags;
	struct goldfish_audio	*data = dev_id;
	u32 status;

	spin_lock_irqsave(&data->lock, irq_flags);

	/* read buffer status flags */
	status = AUDIO_READ(data, AUDIO_INT_STATUS);
	status &= AUDIO_INT_MASK;
	/*
	 *  if buffers are newly empty, wake up blocked
	 *  goldfish_audio_write() call
	 */
	if (status) {
		data->buffer_status = status;
		wake_up(&data->wait);
	}

	spin_unlock_irqrestore(&data->lock, irq_flags);
	return status ? IRQ_HANDLED : IRQ_NONE;
}

/* file operations for /dev/eac */
static const struct file_operations goldfish_audio_fops = {
	.owner = THIS_MODULE,
	.read = goldfish_audio_read,
	.write = goldfish_audio_write,
	.open = goldfish_audio_open,
	.release = goldfish_audio_release,
	.unlocked_ioctl = goldfish_audio_ioctl,
};

static struct miscdevice goldfish_audio_device = {
	.minor = MISC_DYNAMIC_MINOR,
	.name = "eac",
	.fops = &goldfish_audio_fops,
};

static int goldfish_audio_probe(struct platform_device *pdev)
{
	int ret;
	struct resource *r;
	struct goldfish_audio *data;
	dma_addr_t buf_addr;

	data = devm_kzalloc(&pdev->dev, sizeof(*data), GFP_KERNEL);
	if (!data)
		return -ENOMEM;
	spin_lock_init(&data->lock);
	init_waitqueue_head(&data->wait);
	platform_set_drvdata(pdev, data);

	r = platform_get_resource(pdev, IORESOURCE_MEM, 0);
	if (r == NULL) {
		dev_err(&pdev->dev, "platform_get_resource failed\n");
		return -ENODEV;
	}
	data->reg_base = devm_ioremap(&pdev->dev, r->start, PAGE_SIZE);
	if (data->reg_base == NULL)
		return -ENOMEM;

	data->irq = platform_get_irq(pdev, 0);
	if (data->irq < 0) {
		dev_err(&pdev->dev, "platform_get_irq failed\n");
		return -ENODEV;
	}
	data->buffer_virt = dmam_alloc_coherent(&pdev->dev,
				COMBINED_BUFFER_SIZE, &buf_addr, GFP_KERNEL);
	if (data->buffer_virt == NULL) {
		dev_err(&pdev->dev, "allocate buffer failed\n");
		return -ENOMEM;
	}
	data->buffer_phys = buf_addr;
	data->write_buffer1 = data->buffer_virt;
	data->write_buffer2 = data->buffer_virt + WRITE_BUFFER_SIZE;
	data->read_buffer = data->buffer_virt + 2 * WRITE_BUFFER_SIZE;

	ret = devm_request_irq(&pdev->dev, data->irq, goldfish_audio_interrupt,
			       IRQF_SHARED, pdev->name, data);
	if (ret) {
		dev_err(&pdev->dev, "request_irq failed\n");
		return ret;
	}

	ret = misc_register(&goldfish_audio_device);
	if (ret) {
		dev_err(&pdev->dev,
			"misc_register returned %d in goldfish_audio_init\n",
								ret);
		return ret;
	}

	AUDIO_WRITE64(data, AUDIO_SET_WRITE_BUFFER_1,
		      AUDIO_SET_WRITE_BUFFER_1_HIGH, buf_addr);
	buf_addr += WRITE_BUFFER_SIZE;

	AUDIO_WRITE64(data, AUDIO_SET_WRITE_BUFFER_2,
		      AUDIO_SET_WRITE_BUFFER_2_HIGH, buf_addr);

	buf_addr += WRITE_BUFFER_SIZE;

	data->read_supported = AUDIO_READ(data, AUDIO_READ_SUPPORTED);
	if (data->read_supported)
		AUDIO_WRITE64(data, AUDIO_SET_READ_BUFFER,
			      AUDIO_SET_READ_BUFFER_HIGH, buf_addr);

	audio_data = data;
	return 0;
}

static int goldfish_audio_remove(struct platform_device *pdev)
{
	misc_deregister(&goldfish_audio_device);
	audio_data = NULL;
	return 0;
}

static const struct of_device_id goldfish_audio_of_match[] = {
<<<<<<< HEAD
	{ .compatible = "generic,goldfish-audio", },
=======
	{ .compatible = "google,goldfish-audio", },
>>>>>>> 64913aa9
	{},
};
MODULE_DEVICE_TABLE(of, goldfish_audio_of_match);

<<<<<<< HEAD
=======
static const struct acpi_device_id goldfish_audio_acpi_match[] = {
	{ "GFSH0005", 0 },
	{ },
};
MODULE_DEVICE_TABLE(acpi, goldfish_audio_acpi_match);

>>>>>>> 64913aa9
static struct platform_driver goldfish_audio_driver = {
	.probe		= goldfish_audio_probe,
	.remove		= goldfish_audio_remove,
	.driver = {
		.name = "goldfish_audio",
		.of_match_table = goldfish_audio_of_match,
<<<<<<< HEAD
=======
		.acpi_match_table = ACPI_PTR(goldfish_audio_acpi_match),
>>>>>>> 64913aa9
	}
};

module_platform_driver(goldfish_audio_driver);<|MERGE_RESOLUTION|>--- conflicted
+++ resolved
@@ -352,34 +352,24 @@
 }
 
 static const struct of_device_id goldfish_audio_of_match[] = {
-<<<<<<< HEAD
-	{ .compatible = "generic,goldfish-audio", },
-=======
 	{ .compatible = "google,goldfish-audio", },
->>>>>>> 64913aa9
 	{},
 };
 MODULE_DEVICE_TABLE(of, goldfish_audio_of_match);
 
-<<<<<<< HEAD
-=======
 static const struct acpi_device_id goldfish_audio_acpi_match[] = {
 	{ "GFSH0005", 0 },
 	{ },
 };
 MODULE_DEVICE_TABLE(acpi, goldfish_audio_acpi_match);
 
->>>>>>> 64913aa9
 static struct platform_driver goldfish_audio_driver = {
 	.probe		= goldfish_audio_probe,
 	.remove		= goldfish_audio_remove,
 	.driver = {
 		.name = "goldfish_audio",
 		.of_match_table = goldfish_audio_of_match,
-<<<<<<< HEAD
-=======
 		.acpi_match_table = ACPI_PTR(goldfish_audio_acpi_match),
->>>>>>> 64913aa9
 	}
 };
 
