/*
 * This file is subject to the terms and conditions of the GNU General Public
 * License.  See the file "COPYING" in the main directory of this archive
 * for more details.
 *
 * Copyright (C) 2011 Wind River Systems,
 *   written by Ralf Baechle <ralf@linux-mips.org>
 */
#include <linux/compiler.h>
#include <linux/errno.h>
#include <linux/mm.h>
#include <linux/mman.h>
#include <linux/module.h>
#include <linux/personality.h>
#include <linux/random.h>
#include <linux/sched.h>

unsigned long shm_align_mask = PAGE_SIZE - 1;	/* Sane caches */
EXPORT_SYMBOL(shm_align_mask);

/* gap between mmap and stack */
#define MIN_GAP (128*1024*1024UL)
#define MAX_GAP ((TASK_SIZE)/6*5)

static int mmap_is_legacy(void)
{
	if (current->personality & ADDR_COMPAT_LAYOUT)
		return 1;

	if (rlimit(RLIMIT_STACK) == RLIM_INFINITY)
		return 1;

	return sysctl_legacy_va_layout;
}

static unsigned long mmap_base(unsigned long rnd)
{
	unsigned long gap = rlimit(RLIMIT_STACK);

	if (gap < MIN_GAP)
		gap = MIN_GAP;
	else if (gap > MAX_GAP)
		gap = MAX_GAP;

	return PAGE_ALIGN(TASK_SIZE - gap - rnd);
}

#define COLOUR_ALIGN(addr, pgoff)				\
	((((addr) + shm_align_mask) & ~shm_align_mask) +	\
	 (((pgoff) << PAGE_SHIFT) & shm_align_mask))

enum mmap_allocation_direction {UP, DOWN};

static unsigned long arch_get_unmapped_area_common(struct file *filp,
	unsigned long addr0, unsigned long len, unsigned long pgoff,
	unsigned long flags, enum mmap_allocation_direction dir)
{
	struct mm_struct *mm = current->mm;
	struct vm_area_struct *vma;
	unsigned long addr = addr0;
	int do_color_align;
	struct vm_unmapped_area_info info;

	if (unlikely(len > TASK_SIZE))
		return -ENOMEM;

	if (flags & MAP_FIXED) {
		/* Even MAP_FIXED mappings must reside within TASK_SIZE */
		if (TASK_SIZE - len < addr)
			return -EINVAL;

		/*
		 * We do not accept a shared mapping if it would violate
		 * cache aliasing constraints.
		 */
		if ((flags & MAP_SHARED) &&
		    ((addr - (pgoff << PAGE_SHIFT)) & shm_align_mask))
			return -EINVAL;
		return addr;
	}

	do_color_align = 0;
	if (filp || (flags & MAP_SHARED))
		do_color_align = 1;

	/* requesting a specific address */
	if (addr) {
		if (do_color_align)
			addr = COLOUR_ALIGN(addr, pgoff);
		else
			addr = PAGE_ALIGN(addr);

		vma = find_vma(mm, addr);
		if (TASK_SIZE - len >= addr &&
		    (!vma || addr + len <= vma->vm_start))
			return addr;
	}

	info.length = len;
	info.align_mask = do_color_align ? (PAGE_MASK & shm_align_mask) : 0;
	info.align_offset = pgoff << PAGE_SHIFT;

	if (dir == DOWN) {
		info.flags = VM_UNMAPPED_AREA_TOPDOWN;
		info.low_limit = PAGE_SIZE;
		info.high_limit = mm->mmap_base;
		addr = vm_unmapped_area(&info);

		if (!(addr & ~PAGE_MASK))
			return addr;

		/*
		 * A failed mmap() very likely causes application failure,
		 * so fall back to the bottom-up function here. This scenario
		 * can happen with large stack limits and large mmap()
		 * allocations.
		 */
	}

	info.flags = 0;
	info.low_limit = mm->mmap_base;
	info.high_limit = TASK_SIZE;
	return vm_unmapped_area(&info);
}

unsigned long arch_get_unmapped_area(struct file *filp, unsigned long addr0,
	unsigned long len, unsigned long pgoff, unsigned long flags)
{
	return arch_get_unmapped_area_common(filp,
			addr0, len, pgoff, flags, UP);
}

/*
 * There is no need to export this but sched.h declares the function as
 * extern so making it static here results in an error.
 */
unsigned long arch_get_unmapped_area_topdown(struct file *filp,
	unsigned long addr0, unsigned long len, unsigned long pgoff,
	unsigned long flags)
{
	return arch_get_unmapped_area_common(filp,
			addr0, len, pgoff, flags, DOWN);
}

static unsigned long mmap_rnd(void)
{
	unsigned long rnd;

	rnd = (unsigned long)get_random_int();
	rnd <<= PAGE_SHIFT;
	if (TASK_IS_32BIT_ADDR)
		rnd &= 0xfffffful;
	else
		rnd &= 0xffffffful;

	return rnd;
}

void arch_pick_mmap_layout(struct mm_struct *mm)
{
	unsigned long random_factor = 0UL;

<<<<<<< HEAD
	if (current->flags & PF_RANDOMIZE)
		random_factor = mmap_rnd();
=======
	if (current->flags & PF_RANDOMIZE) {
		random_factor = get_random_long();
		random_factor = random_factor << PAGE_SHIFT;
		if (TASK_IS_32BIT_ADDR)
			random_factor &= 0xfffffful;
		else
			random_factor &= 0xffffffful;
	}
>>>>>>> 5364b5ca

	if (mmap_is_legacy()) {
		mm->mmap_base = TASK_UNMAPPED_BASE + random_factor;
		mm->get_unmapped_area = arch_get_unmapped_area;
	} else {
		mm->mmap_base = mmap_base(random_factor);
		mm->get_unmapped_area = arch_get_unmapped_area_topdown;
	}
}

static inline unsigned long brk_rnd(void)
{
	unsigned long rnd = get_random_long();

	rnd = rnd << PAGE_SHIFT;
	/* 8MB for 32bit, 256MB for 64bit */
	if (TASK_IS_32BIT_ADDR)
		rnd = rnd & 0x7ffffful;
	else
		rnd = rnd & 0xffffffful;

	return rnd;
}

unsigned long arch_randomize_brk(struct mm_struct *mm)
{
	unsigned long base = mm->brk;
	unsigned long ret;

	ret = PAGE_ALIGN(base + brk_rnd());

	if (ret < mm->brk)
		return mm->brk;

	return ret;
}

int __virt_addr_valid(const volatile void *kaddr)
{
	return pfn_valid(PFN_DOWN(virt_to_phys(kaddr)));
}
EXPORT_SYMBOL_GPL(__virt_addr_valid);<|MERGE_RESOLUTION|>--- conflicted
+++ resolved
@@ -146,7 +146,7 @@
 {
 	unsigned long rnd;
 
-	rnd = (unsigned long)get_random_int();
+	rnd = (unsigned long)get_random_long();
 	rnd <<= PAGE_SHIFT;
 	if (TASK_IS_32BIT_ADDR)
 		rnd &= 0xfffffful;
@@ -160,19 +160,8 @@
 {
 	unsigned long random_factor = 0UL;
 
-<<<<<<< HEAD
 	if (current->flags & PF_RANDOMIZE)
 		random_factor = mmap_rnd();
-=======
-	if (current->flags & PF_RANDOMIZE) {
-		random_factor = get_random_long();
-		random_factor = random_factor << PAGE_SHIFT;
-		if (TASK_IS_32BIT_ADDR)
-			random_factor &= 0xfffffful;
-		else
-			random_factor &= 0xffffffful;
-	}
->>>>>>> 5364b5ca
 
 	if (mmap_is_legacy()) {
 		mm->mmap_base = TASK_UNMAPPED_BASE + random_factor;
