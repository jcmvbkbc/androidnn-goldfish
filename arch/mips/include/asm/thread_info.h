/* thread_info.h: MIPS low-level thread information
 *
 * Copyright (C) 2002  David Howells (dhowells@redhat.com)
 * - Incorporating suggestions made by Linus Torvalds and Dave Miller
 */

#ifndef _ASM_THREAD_INFO_H
#define _ASM_THREAD_INFO_H

#ifdef __KERNEL__


#ifndef __ASSEMBLY__

#include <asm/processor.h>

/*
 * low level task data that entry.S needs immediate access to
 * - this struct should fit entirely inside of one cache line
 * - this struct shares the supervisor stack pages
 * - if the contents of this structure are changed, the assembly constants
 *   must also be changed
 */
struct thread_info {
	struct task_struct	*task;		/* main task structure */
	struct exec_domain	*exec_domain;	/* execution domain */
	unsigned long		flags;		/* low level flags */
	unsigned long		tp_value;	/* thread pointer */
	__u32			cpu;		/* current CPU */
	int			preempt_count;	/* 0 => preemptable, <0 => BUG */
	int			r2_emul_return; /* 1 => Returning from R2 emulator */
	mm_segment_t		addr_limit;	/*
						 * thread address space limit:
						 * 0x7fffffff for user-thead
						 * 0xffffffff for kernel-thread
						 */
<<<<<<< HEAD
	struct restart_block	restart_block;
	unsigned long			vdso_offset;
	struct page				*vdso_page;
=======
>>>>>>> 74b2c7a5
	struct pt_regs		*regs;
	long			syscall;	/* syscall number */
};

/*
 * macros/functions for gaining access to the thread information structure
 */
#define INIT_THREAD_INFO(tsk)			\
{						\
	.task		= &tsk,			\
	.exec_domain	= &default_exec_domain, \
	.flags		= _TIF_FIXADE,		\
	.cpu		= 0,			\
	.preempt_count	= INIT_PREEMPT_COUNT,	\
	.addr_limit	= KERNEL_DS,		\
<<<<<<< HEAD
	.vdso_page	= NULL,				\
	.restart_block	= {			\
		.fn = do_no_restart_syscall,	\
	},					\
=======
>>>>>>> 74b2c7a5
}

#define init_thread_info	(init_thread_union.thread_info)
#define init_stack		(init_thread_union.stack)

/* How to get the thread information struct from C.  */
register struct thread_info *__current_thread_info __asm__("$28");

static inline struct thread_info *current_thread_info(void)
{
	return __current_thread_info;
}

#endif /* !__ASSEMBLY__ */

/* thread information allocation */
#if defined(CONFIG_PAGE_SIZE_4KB) && defined(CONFIG_32BIT)
#define THREAD_SIZE_ORDER (1)
#endif
#if defined(CONFIG_PAGE_SIZE_4KB) && defined(CONFIG_64BIT)
#define THREAD_SIZE_ORDER (2)
#endif
#ifdef CONFIG_PAGE_SIZE_8KB
#define THREAD_SIZE_ORDER (1)
#endif
#ifdef CONFIG_PAGE_SIZE_16KB
#define THREAD_SIZE_ORDER (0)
#endif
#ifdef CONFIG_PAGE_SIZE_32KB
#define THREAD_SIZE_ORDER (0)
#endif
#ifdef CONFIG_PAGE_SIZE_64KB
#define THREAD_SIZE_ORDER (0)
#endif

#define THREAD_SIZE (PAGE_SIZE << THREAD_SIZE_ORDER)
#define THREAD_MASK (THREAD_SIZE - 1UL)

#define STACK_WARN	(THREAD_SIZE / 8)

/*
 * thread information flags
 * - these are process state flags that various assembly files may need to
 *   access
 * - pending work-to-be-done flags are in LSW
 * - other flags in MSW
 */
#define TIF_SIGPENDING		1	/* signal pending */
#define TIF_NEED_RESCHED	2	/* rescheduling necessary */
#define TIF_SYSCALL_AUDIT	3	/* syscall auditing active */
#define TIF_SECCOMP		4	/* secure computing */
#define TIF_NOTIFY_RESUME	5	/* callback before returning to user */
#define TIF_RESTORE_SIGMASK	9	/* restore signal mask in do_signal() */
#define TIF_USEDFPU		16	/* FPU was used by this task this quantum (SMP) */
#define TIF_MEMDIE		18	/* is terminating due to OOM killer */
#define TIF_NOHZ		19	/* in adaptive nohz mode */
#define TIF_FIXADE		20	/* Fix address errors in software */
#define TIF_LOGADE		21	/* Log address errors to syslog */
#define TIF_32BIT_REGS		22	/* 32-bit general purpose registers */
#define TIF_32BIT_ADDR		23	/* 32-bit address space (o32/n32) */
#define TIF_FPUBOUND		24	/* thread bound to FPU-full CPU set */
#define TIF_LOAD_WATCH		25	/* If set, load watch registers */
#define TIF_SYSCALL_TRACEPOINT	26	/* syscall tracepoint instrumentation */
#define TIF_32BIT_FPREGS	27	/* 32-bit floating point registers */
#define TIF_HYBRID_FPREGS	28	/* 64b FP registers, odd singles in bits 63:32 of even doubles */
#define TIF_USEDMSA		29	/* MSA has been used this quantum */
#define TIF_MSA_CTX_LIVE	30	/* MSA context must be preserved */
#define TIF_SYSCALL_TRACE	31	/* syscall trace active */

#define _TIF_SYSCALL_TRACE	(1<<TIF_SYSCALL_TRACE)
#define _TIF_SIGPENDING		(1<<TIF_SIGPENDING)
#define _TIF_NEED_RESCHED	(1<<TIF_NEED_RESCHED)
#define _TIF_SYSCALL_AUDIT	(1<<TIF_SYSCALL_AUDIT)
#define _TIF_SECCOMP		(1<<TIF_SECCOMP)
#define _TIF_NOTIFY_RESUME	(1<<TIF_NOTIFY_RESUME)
#define _TIF_USEDFPU		(1<<TIF_USEDFPU)
#define _TIF_NOHZ		(1<<TIF_NOHZ)
#define _TIF_FIXADE		(1<<TIF_FIXADE)
#define _TIF_LOGADE		(1<<TIF_LOGADE)
#define _TIF_32BIT_REGS		(1<<TIF_32BIT_REGS)
#define _TIF_32BIT_ADDR		(1<<TIF_32BIT_ADDR)
#define _TIF_FPUBOUND		(1<<TIF_FPUBOUND)
#define _TIF_LOAD_WATCH		(1<<TIF_LOAD_WATCH)
#define _TIF_32BIT_FPREGS	(1<<TIF_32BIT_FPREGS)
#define _TIF_HYBRID_FPREGS	(1<<TIF_HYBRID_FPREGS)
#define _TIF_USEDMSA		(1<<TIF_USEDMSA)
#define _TIF_MSA_CTX_LIVE	(1<<TIF_MSA_CTX_LIVE)
#define _TIF_SYSCALL_TRACEPOINT	(1<<TIF_SYSCALL_TRACEPOINT)

#define _TIF_WORK_SYSCALL_ENTRY	(_TIF_NOHZ | _TIF_SYSCALL_TRACE |	\
				 _TIF_SYSCALL_AUDIT | \
				 _TIF_SYSCALL_TRACEPOINT | _TIF_SECCOMP)

/* work to do in syscall_trace_leave() */
#define _TIF_WORK_SYSCALL_EXIT	(_TIF_NOHZ | _TIF_SYSCALL_TRACE |	\
				 _TIF_SYSCALL_AUDIT | _TIF_SYSCALL_TRACEPOINT)

/* work to do on interrupt/exception return */
#define _TIF_WORK_MASK		\
	(_TIF_SIGPENDING | _TIF_NEED_RESCHED | _TIF_NOTIFY_RESUME)
/* work to do on any return to u-space */
#define _TIF_ALLWORK_MASK	(_TIF_NOHZ | _TIF_WORK_MASK |		\
				 _TIF_WORK_SYSCALL_EXIT |		\
				 _TIF_SYSCALL_TRACEPOINT)

/*
 * We stash processor id into a COP0 register to retrieve it fast
 * at kernel exception entry.
 */
#if   defined(CONFIG_MIPS_PGD_C0_CONTEXT)
#define SMP_CPUID_REG		20, 0	/* XCONTEXT */
#define ASM_SMP_CPUID_REG	$20
#define SMP_CPUID_PTRSHIFT	48
#else
#define SMP_CPUID_REG		4, 0	/* CONTEXT */
#define ASM_SMP_CPUID_REG	$4
#define SMP_CPUID_PTRSHIFT	23
#endif

#ifdef CONFIG_64BIT
#define SMP_CPUID_REGSHIFT	(SMP_CPUID_PTRSHIFT + 3)
#else
#define SMP_CPUID_REGSHIFT	(SMP_CPUID_PTRSHIFT + 2)
#endif

#define ASM_CPUID_MFC0		MFC0
#define UASM_i_CPUID_MFC0	UASM_i_MFC0

#endif /* __KERNEL__ */
#endif /* _ASM_THREAD_INFO_H */<|MERGE_RESOLUTION|>--- conflicted
+++ resolved
@@ -34,12 +34,8 @@
 						 * 0x7fffffff for user-thead
 						 * 0xffffffff for kernel-thread
 						 */
-<<<<<<< HEAD
-	struct restart_block	restart_block;
 	unsigned long			vdso_offset;
 	struct page				*vdso_page;
-=======
->>>>>>> 74b2c7a5
 	struct pt_regs		*regs;
 	long			syscall;	/* syscall number */
 };
@@ -55,13 +51,7 @@
 	.cpu		= 0,			\
 	.preempt_count	= INIT_PREEMPT_COUNT,	\
 	.addr_limit	= KERNEL_DS,		\
-<<<<<<< HEAD
 	.vdso_page	= NULL,				\
-	.restart_block	= {			\
-		.fn = do_no_restart_syscall,	\
-	},					\
-=======
->>>>>>> 74b2c7a5
 }
 
 #define init_thread_info	(init_thread_union.thread_info)
