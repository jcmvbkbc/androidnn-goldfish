--- conflicted
+++ resolved
@@ -90,11 +90,8 @@
 	select HAVE_IDE
 	select HAVE_OPROFILE
 	select HAVE_KPROBES
-<<<<<<< HEAD
+	select HAVE_KRETPROBES
 	select HAVE_LMB
-=======
-	select HAVE_KRETPROBES
->>>>>>> c463be35
 
 config EARLY_PRINTK
 	bool
