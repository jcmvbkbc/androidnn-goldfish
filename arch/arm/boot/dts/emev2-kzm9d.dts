--- conflicted
+++ resolved
@@ -21,10 +21,6 @@
 	};
 
 	chosen {
-<<<<<<< HEAD
-		bootargs = "console=ttyS1,115200n81 ignore_loglevel root=/dev/nfs ip=dhcp nfsroot=,rsize=4096,wsize=4096";
-=======
 		bootargs = "console=ttyS1,115200n81 ignore_loglevel root=/dev/nfs ip=dhcp";
->>>>>>> 25475030
 	};
 };