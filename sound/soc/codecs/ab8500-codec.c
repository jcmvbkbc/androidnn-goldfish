--- conflicted
+++ resolved
@@ -2462,12 +2462,6 @@
 	dev_dbg(dev, "%s: Enter.\n", __func__);
 
 	/* Setup AB8500 according to board-settings */
-<<<<<<< HEAD
-	pdata = (struct ab8500_platform_data *)dev_get_platdata(dev->parent);
-
-	/* Inform SoC Core that we have our own I/O arrangements. */
-	codec->control_data = (void *)true;
-=======
 	pdata = dev_get_platdata(dev->parent);
 
 	if (np) {
@@ -2493,7 +2487,6 @@
 			return -EINVAL;
 		}
 	}
->>>>>>> 4a8e43fe
 
 	status = ab8500_audio_setup_mics(codec, &pdata->codec->amics);
 	if (status < 0) {
