--- conflicted
+++ resolved
@@ -215,14 +215,11 @@
 	cko2      		200
 	cko      		201
 	vdoa      		202
-<<<<<<< HEAD
-=======
 	pll4_audio_div		203
 	lvds1_sel		204
 	lvds2_sel		205
 	lvds1_gate		206
 	lvds2_gate		207
->>>>>>> d8ec26d7
 
 Examples:
 
